--- conflicted
+++ resolved
@@ -23,10 +23,8 @@
 from sklearn.impute import SimpleImputer, KNNImputer, IterativeImputer, MissingIndicator
 
 from icu_benchmarks.recipes.recipe import Recipe
-<<<<<<< HEAD
 from icu_benchmarks.recipes.selector import all_numeric_predictors, has_type, has_role, all_of
 from icu_benchmarks.recipes.step import StepSklearn, StepHistorical, Accumulator
-
 from tests.recipes.test_recipe import example_df
 
 
@@ -57,10 +55,6 @@
         assert df['x1_median'].iloc[-1] == df['x1'].loc[df['id'] == 2].median()
         assert df['x1_count'].iloc[-1] == df['x1'].loc[df['id'] == 2].count()
         assert df['x2_var'].iloc[-1] == df['x2'].loc[df['id'] == 2].var()
-=======
-from icu_benchmarks.recipes.selector import all_numeric_predictors, has_type, has_role
-from icu_benchmarks.recipes.step import StepImputeFill, StepSklearn
-
 
 class TestImputeSteps:
     @pytest.fixture()
@@ -77,8 +71,6 @@
         exp = pd.array([0, 1, 1, 1, 1, 1, pd.NA, pd.NA, 0, 1], pd.Int32Dtype())
         assert res['x2'].values.equals(exp)
 
->>>>>>> 53bbca9f
-
 class TestSklearnStep:
     @pytest.fixture()
     def example_recipe_w_categorical_label(self, example_df):
