--- conflicted
+++ resolved
@@ -22,75 +22,6 @@
     """
     parser = ArgumentParser(description="Benchmark lib for processing and evaluation of deep learning models on ICU data")
 
-<<<<<<< HEAD
-    parent_parser = ArgumentParser(add_help=False)
-    subparsers = parser.add_subparsers(title="Commands", dest="command", required=True)
-
-    # ARGUMENTS FOR ALL COMMANDS
-    general_args = parent_parser.add_argument_group("General arguments")
-    general_args.add_argument("-d", "--data-dir", required=True, type=Path, help="Path to the parquet data directory.")
-    general_args.add_argument("-t", "--task", default="BinaryClassification", required=True, help="Name of the task gin.")
-    general_args.add_argument("-n", "--name", required=False, help="Name of the (target) dataset.")
-    general_args.add_argument("-tn", "--task-name", required=False, help="Name of the task, used for naming experiments.")
-    general_args.add_argument("-m", "--model", default="LGBMClassifier", required=False, help="Name of the model gin.")
-    general_args.add_argument("-e", "--experiment", required=False, help="Name of the experiment gin.")
-    general_args.add_argument(
-        "-l", "--log-dir", required=False, default=Path("../yaib_logs/"), type=Path, help="Log directory with model weights."
-    )
-    general_args.add_argument(
-        "-s", "--seed", required=False, default=1234, type=int, help="Random seed for processing, tuning and training."
-    )
-    general_args.add_argument(
-        "-v",
-        "--verbose",
-        default=False,
-        required=False,
-        action=BooleanOptionalAction,
-        help="Whether to use verbose logging. Disable for clean logs.",
-    )
-    general_args.add_argument("--cpu", default=False, required=False, action=BooleanOptionalAction, help="Set to use CPU.")
-    general_args.add_argument(
-        "-db", "--debug", required=False, default=False, action=BooleanOptionalAction, help="Set to load less data."
-    )
-    general_args.add_argument(
-        "--reproducible", required=False, default=True, action=BooleanOptionalAction, help="Make torch reproducible."
-    )
-    general_args.add_argument(
-        "-lc",
-        "--load_cache",
-        required=False,
-        default=False,
-        action=BooleanOptionalAction,
-        help="Set to load generated data cache.",
-    )
-    general_args.add_argument(
-        "-gc",
-        "--generate_cache",
-        required=False,
-        default=False,
-        action=BooleanOptionalAction,
-        help="Set to generate data cache.",
-    )
-    general_args.add_argument("-p", "--preprocessor", required=False, type=Path, help="Load custom preprocessor from file.")
-    general_args.add_argument("-pl", "--plot", required=False, action=BooleanOptionalAction, help="Generate common plots.")
-    general_args.add_argument(
-        "-wd", "--wandb-sweep", required=False, action="store_true", help="Activates wandb hyper parameter sweep."
-    )
-    general_args.add_argument(
-        "-imp", "--pretrained-imputation", required=False, type=str, help="Path to pretrained imputation model."
-    )
-
-    # MODEL TRAINING ARGUMENTS
-    prep_and_train = subparsers.add_parser("train", help="Preprocess features and train model.", parents=[parent_parser])
-    prep_and_train.add_argument("-hp", "--hyperparams", required=False, nargs="+", help="Hyperparameters for model.")
-    prep_and_train.add_argument("--tune", default=False, action=BooleanOptionalAction, help="Find best hyperparameters.")
-    prep_and_train.add_argument("--checkpoint", required=False, type=Path, help="Use previous checkpoint.")
-
-    # EVALUATION PARSER
-    evaluate = subparsers.add_parser("evaluate", help="Evaluate trained model on data.", parents=[parent_parser])
-    evaluate.add_argument("-sn", "--source-name", required=True, type=Path, help="Name of the source dataset.")
-    evaluate.add_argument("--source-dir", required=True, type=Path, help="Directory containing gin and model weights.")
-=======
     parser.add_argument("-d", "--data-dir", required=True, type=Path, help="Path to the parquet data directory.")
     parser.add_argument("-t", "--task", default="BinaryClassification", required=True, help="Name of the task gin.")
     parser.add_argument("-n", "--name", help="Name of the (target) dataset.")
@@ -116,7 +47,6 @@
     parser.add_argument("-ft", "--fine-tune", default=False, action=BOA, help="Load model and finetune on data.")
     parser.add_argument("-sn", "--source-name", type=Path, help="Name of the source dataset.")
     parser.add_argument("--source-dir", type=Path, help="Directory containing gin and model weights.")
->>>>>>> ae4aca28
 
     return parser
 
