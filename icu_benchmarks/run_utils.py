import json
from argparse import ArgumentParser, BooleanOptionalAction
from datetime import datetime, timedelta
import logging
from pathlib import Path
import scipy.stats as stats
import shutil
from statistics import mean, stdev

from icu_benchmarks.models.utils import JsonResultLoggingEncoder


def build_parser() -> ArgumentParser:
    """Builds an ArgumentParser for the command line.

    Returns:
        The configured ArgumentParser.
    """
    parser = ArgumentParser(description="Benchmark lib for processing and evaluation of deep learning models on ICU data")

    parent_parser = ArgumentParser(add_help=False)
    subparsers = parser.add_subparsers(title="Commands", dest="command", required=True)

    # ARGUMENTS FOR ALL COMMANDS
    general_args = parent_parser.add_argument_group("General arguments")
    general_args.add_argument("-d", "--data-dir", required=True, type=Path, help="Path to the parquet data directory.")
    general_args.add_argument("-n", "--name", required=True, help="Name of the (target) dataset.")
    general_args.add_argument("-t", "--task", default="BinaryClassification", help="Name of the task gin.")
    general_args.add_argument("-tn", "--task-name", help="Name of the task.")
    general_args.add_argument("-m", "--model", default="LGBMClassifier", help="Name of the model gin.")
    general_args.add_argument("-e", "--experiment", help="Name of the experiment gin.")
    general_args.add_argument("-l", "--log-dir", required=True, type=Path, help="Log directory with model weights.")
    general_args.add_argument("-s", "--seed", default=1111, type=int, help="Random seed for processing, tuning and training.")
    general_args.add_argument(
        "-v",
        "--verbose",
        default=True,
        action=BooleanOptionalAction,
        help="Whether to use verbose logging. Disable for clean logs.",
    )
    general_args.add_argument("-db", "--debug", default=False, action=BooleanOptionalAction, help="Set to load less data.")
    general_args.add_argument("-c", "--cache", action=BooleanOptionalAction, help="Set to cache and use preprocessed data.")
    general_args.add_argument("-p", "--preprocessor", type=Path, help="Load custom preprocessor from file.")
    general_args.add_argument("-pl", "--plot", action=BooleanOptionalAction, help="Generate common plots.")

    # MODEL TRAINING ARGUMENTS
    prep_and_train = subparsers.add_parser("train", help="Preprocess features and train model.", parents=[parent_parser])
    prep_and_train.add_argument("--reproducible", default=True, action=BooleanOptionalAction, help="Make torch reproducible.")
    prep_and_train.add_argument("--cpu", default=False, action=BooleanOptionalAction, help="Set to train on CPU.")
    prep_and_train.add_argument("-hp", "--hyperparams", nargs="+", help="Hyperparameters for model.")
    prep_and_train.add_argument("--tune", default=False, action=BooleanOptionalAction, help="Find best hyperparameters.")
    prep_and_train.add_argument("--checkpoint", type=Path, help="Use previous checkpoint.")

    # EVALUATION PARSER
    evaluate = subparsers.add_parser("evaluate", help="Evaluate trained model on data.", parents=[parent_parser])
    evaluate.add_argument("-sn", "--source-name", required=True, type=Path, help="Name of the source dataset.")
    evaluate.add_argument("--source-dir", required=True, type=Path, help="Directory containing gin and model weights.")

    return parser


def create_run_dir(log_dir: Path, randomly_searched_params: str = None) -> Path:
    """Creates a log directory with the current time as name.

    Also creates a file in the log directory, if any parameters were randomly searched.
    The filename contains the fixed hyperparameters to check against in future runs.

    Args:
        log_dir: Parent directory to create run directory in.
        randomly_searched_params: String representing the randomly searched params.

    Returns:
        Path to the created run log directory.
    """
    log_dir_run = log_dir / str(datetime.now().strftime("%Y-%m-%dT%H-%M-%S"))
    log_dir_run.mkdir(parents=True)
    if randomly_searched_params:
        (log_dir_run / randomly_searched_params).touch()
    return log_dir_run


<<<<<<< HEAD
@gin.configurable
def preprocess_and_train_for_folds(
    data_dir: Path,
    log_dir: Path,
    seed: int,
    load_weights: bool = False,
    source_dir: Path = None,
    num_folds: int = gin.REQUIRED,
    num_folds_to_train: int = None,
    reproducible: bool = True,
    debug: bool = False,
    load_cache: bool = False,
    generate_cache: bool = False,
    test_on: str = "test",
) -> float:
    """Preprocesses data and trains a model for each fold.

    Args:
        data_dir: Path to the data directory.
        log_dir: Path to the log directory.
        seed: Random seed.
        load_weights: Whether to load weights from source_dir.
        source_dir: Path to the source directory.
        num_folds: Number of folds for preprocessing.
        num_folds_to_train: Number of folds to train on. If None, all folds are trained on.
        reproducible: Whether to make torch reproducible.
        debug: Whether to load less data and enable more logging.
        load_cache: Whether to use cached data.
        generate_cache: Whether to cache data.
        test_on: Dataset to test on.

    Returns:
        The average loss of all folds.
    """
    if not num_folds_to_train:
        num_folds_to_train = num_folds
    agg_loss = 0
    for fold_index in range(num_folds_to_train):
        data = preprocess_data(
            data_dir,
            seed=seed,
            debug=debug,
            load_cache=load_cache,
            generate_cache=generate_cache,
            num_folds=num_folds,
            fold_index=fold_index,
        )

        run_dir_seed = log_dir / f"seed_{seed}" / f"fold_{fold_index}"
        run_dir_seed.mkdir(parents=True, exist_ok=True)

        agg_loss += train_common(
            data,
            log_dir=run_dir_seed,
            load_weights=load_weights,
            source_dir=source_dir,
            seed=seed,
            reproducible=reproducible,
            test_on=test_on,
        )
        log_full_line(f"FINISHED FOLD {fold_index}", level=logging.INFO)

    return agg_loss / num_folds


def aggregate_results(log_dir: Path):
=======
def aggregate_results(log_dir: Path, execution_time: timedelta = -1):
>>>>>>> 5928100e
    """Aggregates results from all folds and writes to JSON file.

    Args:
        log_dir: Path to the log directory.
        execution_time: Overall execution time.
    """
    aggregated = {}
    for repetition in log_dir.iterdir():
        if repetition.is_dir():
            aggregated[repetition.name] = {}
            for fold_iter in repetition.iterdir():
                if (fold_iter / "test_metrics.json").is_file():
                    with open(fold_iter / "test_metrics.json", "r") as f:
                        result = json.load(f)
                        aggregated[repetition.name][fold_iter.name] = result
                # Add durations to metrics
                if (fold_iter / "durations.json").is_file():
                    with open(fold_iter / "durations.json", "r") as f:
                        result = json.load(f)
                        aggregated[repetition.name][fold_iter.name].update(result)

    # Aggregate results per metric
    list_scores = {}
    for repetition, folds in aggregated.items():
        for fold, result in folds.items():
            for metric, score in result.items():
                if isinstance(score, (float, int)):
                    list_scores[metric] = list_scores.setdefault(metric, [])
                    list_scores[metric].append(score)

    # Compute statistical metric over aggregated results
    averaged_scores = {metric: (mean(list)) for metric, list in list_scores.items()}
    std_scores = {metric: (stdev(list)) for metric, list in list_scores.items()}
    confidence_interval = {
        metric: (stats.t.interval(0.95, len(list) - 1, loc=mean(list), scale=stats.sem(list)))
        for metric, list in list_scores.items()
    }

    accumulated_metrics = {
        "avg": averaged_scores,
        "std": std_scores,
        "CI_0.95": confidence_interval,
        "execution_time": execution_time,
    }

    with open(log_dir / "aggregated_test_metrics.json", "w") as f:
        json.dump(aggregated, f, cls=JsonResultLoggingEncoder)

    with open(log_dir / "accumulated_test_metrics.json", "w") as f:
        json.dump(accumulated_metrics, f, cls=JsonResultLoggingEncoder)

    logging.info(f"Accumulated results: {accumulated_metrics}")


def log_full_line(msg: str, level: int = logging.INFO, char: str = "-", num_newlines: int = 0):
    """Logs a full line of a given character with a message centered.

    Args:
        msg: Message to log.
        level: Logging level.
        char: Character to use for the line.
        num_newlines: Number of newlines to append.
    """
    terminal_size = shutil.get_terminal_size((80, 20))
    reserved_chars = len(logging.getLevelName(level)) + 28
    logging.log(
        level,
        "{0:{char}^{width}}{1}".format(msg, "\n" * num_newlines, char=char, width=terminal_size.columns - reserved_chars),
    )<|MERGE_RESOLUTION|>--- conflicted
+++ resolved
@@ -79,76 +79,7 @@
     return log_dir_run
 
 
-<<<<<<< HEAD
-@gin.configurable
-def preprocess_and_train_for_folds(
-    data_dir: Path,
-    log_dir: Path,
-    seed: int,
-    load_weights: bool = False,
-    source_dir: Path = None,
-    num_folds: int = gin.REQUIRED,
-    num_folds_to_train: int = None,
-    reproducible: bool = True,
-    debug: bool = False,
-    load_cache: bool = False,
-    generate_cache: bool = False,
-    test_on: str = "test",
-) -> float:
-    """Preprocesses data and trains a model for each fold.
-
-    Args:
-        data_dir: Path to the data directory.
-        log_dir: Path to the log directory.
-        seed: Random seed.
-        load_weights: Whether to load weights from source_dir.
-        source_dir: Path to the source directory.
-        num_folds: Number of folds for preprocessing.
-        num_folds_to_train: Number of folds to train on. If None, all folds are trained on.
-        reproducible: Whether to make torch reproducible.
-        debug: Whether to load less data and enable more logging.
-        load_cache: Whether to use cached data.
-        generate_cache: Whether to cache data.
-        test_on: Dataset to test on.
-
-    Returns:
-        The average loss of all folds.
-    """
-    if not num_folds_to_train:
-        num_folds_to_train = num_folds
-    agg_loss = 0
-    for fold_index in range(num_folds_to_train):
-        data = preprocess_data(
-            data_dir,
-            seed=seed,
-            debug=debug,
-            load_cache=load_cache,
-            generate_cache=generate_cache,
-            num_folds=num_folds,
-            fold_index=fold_index,
-        )
-
-        run_dir_seed = log_dir / f"seed_{seed}" / f"fold_{fold_index}"
-        run_dir_seed.mkdir(parents=True, exist_ok=True)
-
-        agg_loss += train_common(
-            data,
-            log_dir=run_dir_seed,
-            load_weights=load_weights,
-            source_dir=source_dir,
-            seed=seed,
-            reproducible=reproducible,
-            test_on=test_on,
-        )
-        log_full_line(f"FINISHED FOLD {fold_index}", level=logging.INFO)
-
-    return agg_loss / num_folds
-
-
-def aggregate_results(log_dir: Path):
-=======
 def aggregate_results(log_dir: Path, execution_time: timedelta = -1):
->>>>>>> 5928100e
     """Aggregates results from all folds and writes to JSON file.
 
     Args:
