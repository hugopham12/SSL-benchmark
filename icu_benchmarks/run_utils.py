--- conflicted
+++ resolved
@@ -38,12 +38,9 @@
     )
     general_args.add_argument("-db", "--debug", default=False, action=BooleanOptionalAction, help="Set to load less data.")
     general_args.add_argument("-c", "--cache", action=BooleanOptionalAction, help="Set to cache and use preprocessed data.")
-<<<<<<< HEAD
     general_args.add_argument("-p", "--preprocessor", type=Path, help="Load custom preprocessor from file.")
-=======
     general_args.add_argument("-pl", "--plot", action=BooleanOptionalAction, help="Generate common plots.")
 
->>>>>>> 4ef10b8e
     # MODEL TRAINING ARGUMENTS
     prep_and_train = subparsers.add_parser("train", help="Preprocess features and train model.", parents=[parent_parser])
     prep_and_train.add_argument("--reproducible", default=True, action=BooleanOptionalAction, help="Make torch reproducible.")
@@ -117,7 +114,7 @@
     agg_loss = 0
     for fold_index in range(num_folds_to_train):
         data = preprocess_data(
-            data_dir, seed=seed, debug=debug, load_cache=use_cache, num_folds=num_folds, fold_index=fold_index
+            data_dir, seed=seed, debug=debug, use_cache=use_cache, num_folds=num_folds, fold_index=fold_index
         )
 
         run_dir_seed = log_dir / f"seed_{seed}" / f"fold_{fold_index}"
