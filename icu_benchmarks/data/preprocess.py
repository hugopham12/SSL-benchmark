--- conflicted
+++ resolved
@@ -43,13 +43,8 @@
     Returns:
         dict[dict[pd.DataFrame]]: input data divided into 'train', 'val', and 'test'
     """
-<<<<<<< HEAD
     id = vars["GROUP"]
-    stays = data["OUTCOME"][[id]]
-=======
-    id = VARS["STAY_ID"]
     stays = data["STATIC"][[id]]
->>>>>>> f022f0fa
     stays = stays.sample(frac=1, random_state=seed)
 
     num_stays = len(stays)
