from pandas import DataFrame
import gin
import numpy as np
import torch
from torch import Tensor
import logging
from typing import Dict, Tuple
from torch.utils.data import Dataset

<<<<<<< HEAD
from icu_benchmarks.imputation.amputations import ampute_data
=======
from .constants import DataSegment as Segment, DataSplit as Split

>>>>>>> 0a11f5c0

@gin.configurable("ClassificationDataset")
class SICUDataset(Dataset):
    """Standardized ICU Dataset: subclass of Torch Dataset that represents the data to learn on.

    Args:
        data: Dict of the different splits of the data.
        split: Either 'train','val' or 'test'.
        vars: Contains the names of columns in the data.
    """

<<<<<<< HEAD
    def __init__(self, data: dict, split: str = "train", vars: Dict[str, str] = gin.REQUIRED, ram_cache: bool = False):
        self.split = split
        self.vars = vars
        self.outcome_df = data[split]["OUTCOME"].set_index(self.vars["GROUP"])
        self.features_df = data[split]["FEATURES"].set_index(self.vars["GROUP"]).drop(labels=self.vars["SEQUENCE"], axis=1)
        self.features_df = self.features_df.loc[:, self.vars["DYNAMIC"]]
=======
    def __init__(self, data: dict, split: str = Split.train, vars: dict[str] = gin.REQUIRED):
        self.split = split
        self.vars = vars
        self.outcome_df = data[split][Segment.outcome].set_index(self.vars["GROUP"])
        self.features_df = (
            data[split][Segment.features].set_index(self.vars["GROUP"]).drop(labels=self.vars["SEQUENCE"], axis=1)
        )
>>>>>>> 0a11f5c0

        # calculate basic info for the data
        self.num_stays = self.outcome_df.index.unique().shape[0]
        self.num_measurements = self.features_df.shape[0]
        self.maxlen = self.features_df.groupby([self.vars["GROUP"]]).size().max()

        self._cached_dataset = None
        if ram_cache:
            logging.info("caching dataset in ram....")
            self._cached_dataset = [self[i] for i in range(len(self))]

    def __len__(self) -> int:
        """Returns number of stays in the data.

        Returns:
            number of stays in the data
        """
        return self.num_stays

    def __getitem__(self, idx: int) -> Tuple[Tensor, Tensor, Tensor]:
        """Function to sample from the data split of choice.

        Used for deep learning implementations.

        Args:
            idx: A specific row index to sample.

        Returns:
            A sample from the data, consisting of data, labels and padding mask.
        """
        if self._cached_dataset is not None:
            return self._cached_dataset[idx]
        
        pad_value = 0.0
        stay_id = self.outcome_df.index.unique()[idx]  # [self.vars["GROUP"]]

        # slice to make sure to always return a DF
        window = self.features_df.loc[stay_id:stay_id].to_numpy()
        labels = self.outcome_df.loc[stay_id:stay_id]["label"].to_numpy(dtype=float)

        if len(labels) == 1:
            # only one label per stay, align with window
            labels = np.concatenate([np.empty(window.shape[0] - 1) * np.nan, labels], axis=0)

        length_diff = self.maxlen - window.shape[0]

        pad_mask = np.ones(window.shape[0])

        # Padding the array to fulfill size requirement
        if length_diff > 0:
            # window shorter than the longest window in dataset, pad to same length
            window = np.concatenate([window, np.ones((length_diff, window.shape[1])) * pad_value], axis=0)
            labels = np.concatenate([labels, np.ones(length_diff) * pad_value], axis=0)
            pad_mask = np.concatenate([pad_mask, np.zeros(length_diff)], axis=0)

        not_labeled = np.argwhere(np.isnan(labels))
        if len(not_labeled) > 0:
            labels[not_labeled] = -1
            pad_mask[not_labeled] = 0

        pad_mask = pad_mask.astype(bool)
        labels = labels.astype(np.float32)
        data = window.astype(np.float32)

        return torch.from_numpy(data), torch.from_numpy(labels), torch.from_numpy(pad_mask)

    def get_balance(self) -> list:
        """Return the weight balance for the split of interest.

        Returns:
            Weights for each label.
        """
        counts = self.outcome_df["label"].value_counts()
        return list((1 / counts) * np.sum(counts) / counts.shape[0])

    def get_data_and_labels(self) -> Tuple[np.array, np.array]:
        """Function to return all the data and labels aligned at once.

        We use this function for the ML methods which don't require an iterator.

        Returns:
            A Tuple containing data points and label for the split.
        """
        labels = self.outcome_df["label"].to_numpy().astype(float)
        rep = self.features_df
        if len(labels) == self.num_stays:
            # order of groups could be random, we make sure not to change it
            rep = rep.groupby(level=self.vars["GROUP"], sort=False).last()
        rep = rep.to_numpy().astype(float)

        return rep, labels


@gin.configurable("ImputationDataset")
class ImputationDataset(Dataset):
    """Subclass of torch Dataset that represents the data to learn on.

    Args:
        data: Dict of the different splits of the data.
        split: Either 'train','val' or 'test'.
        vars: Contains the names of columns in the data.
    """

    def __init__(
        self,
        data: Dict[str, DataFrame],
        split: str = "train",
        vars: Dict[str, str] = gin.REQUIRED,
        mask_proportion=0.3,
        mask_method="MCAR",
        mask_observation_proportion=0.3,
        ram_cache: bool = True,
    ):
        self.split = split
        self.vars = vars
        self.static_df = data[split]["STATIC"]
        self.dyn_df = data[split]["FEATURES"].set_index(self.vars["GROUP"]).drop(labels=self.vars["SEQUENCE"], axis=1)
        self.dyn_df = self.dyn_df.loc[:, self.vars["DYNAMIC"]]

        # calculate basic info for the data
        self.num_stays = self.static_df.shape[0]
        self.num_measurements = self.dyn_df.shape[0]
        self.dyn_measurements = self.dyn_df.shape[1]
        self.maxlen = self.dyn_df.groupby([self.vars["GROUP"]]).size().max()

        self.amputated_values, self.amputation_mask = ampute_data(
            self.dyn_df, mask_method, mask_proportion, mask_observation_proportion
        )
        self.amputation_mask = DataFrame(self.amputation_mask, columns=self.vars["DYNAMIC"])
        self.amputation_mask[self.vars["GROUP"]] = self.dyn_df.index
        self.amputation_mask.set_index(self.vars["GROUP"], inplace=True)
        
        self._cached_dataset = None
        if ram_cache:
            logging.info("caching dataset in ram....")
            self._cached_dataset = [self[i] for i in range(len(self))]

    def __len__(self) -> int:
        """Returns number of stays in the data.

        Returns:
            number of stays in the data
        """
        return self.num_stays

    def __getitem__(self, idx: int) -> Tuple[Tensor, Tensor, Tensor]:
        """Function to sample from the data split of choice.

        Used for deep learning implementations.

        Args:
            idx: A specific row index to sample.

        Returns:
            A sample from the data, consisting of data, labels and padding mask.
        """
        if self._cached_dataset is not None:
            return self._cached_dataset[idx]
        stay_id = self.static_df.iloc[idx][self.vars["GROUP"]]

        # slice to make sure to always return a DF
        window = self.dyn_df.loc[stay_id:stay_id, self.vars["DYNAMIC"]]
        amputated_window = self.amputated_values.loc[stay_id:stay_id, self.vars["DYNAMIC"]]
        amputation_mask = self.amputation_mask.loc[stay_id:stay_id, self.vars["DYNAMIC"]]

        return (
            torch.from_numpy(amputated_window.values).to(torch.float32),
            torch.from_numpy(amputation_mask.values).to(torch.float32),
            torch.from_numpy(window.values).to(torch.float32),
        )

    def get_data_and_labels(self) -> Tuple[np.array, np.array]:
        """Function to return all the data and labels aligned at once.

        We use this function for the ML methods which don't require an iterator.

        Returns:
            A Tuple containing data points and label for the split.
        """
        logging.info("Gathering the samples for split " + self.split)
        rep: DataFrame = self.dyn_df.to_numpy()

        return self.amputated_values, rep


@gin.configurable("ImputationPredictionDataset")
class ImputationPredictionDataset(Dataset):
    """Subclass of torch Dataset that represents the data to learn on.

    Args:
        data: Dict of the different splits of the data.
        split: Either 'train','val' or 'test'.
        vars: Contains the names of columns in the data.
    """

    def __init__(
        self,
        data: DataFrame,
        grouping_column: str = "stay_id",
        ram_cache: bool = True,
    ):
        if grouping_column is not None:
            self.dyn_df = data.set_index(grouping_column)
        else:
            self.dyn_df = data

        # calculate basic info for the data
        self.group_indices = self.dyn_df.index.unique()
        self.num_measurements = self.dyn_df.shape[0]
        self.dyn_measurements = self.dyn_df.shape[1]
        self.maxlen = self.dyn_df.groupby(grouping_column).size().max()
        
        self._cached_dataset = None
        if ram_cache:
            logging.info("caching dataset in ram....")
            self._cached_dataset = [self[i] for i in range(len(self))]

    def __len__(self) -> int:
        """Returns number of stays in the data.

        Returns:
            number of stays in the data
        """
        return self.group_indices.shape[0]

    def __getitem__(self, idx: int) -> Tuple[Tensor, Tensor, Tensor]:
        """Function to sample from the data split of choice.

        Used for deep learning implementations.

        Args:
            idx: A specific row index to sample.

        Returns:
            A sample from the data, consisting of data, labels and padding mask.
        """
        if self._cached_dataset is not None:
            return self._cached_dataset[idx]
        stay_id = self.group_indices[idx]

        # slice to make sure to always return a DF
        window = self.dyn_df.loc[stay_id:stay_id, :]

        return torch.from_numpy(window.values).to(torch.float32)

    def get_data_and_labels(self) -> Tuple[np.array, np.array]:
        """Function to return all the data and labels aligned at once.

        We use this function for the ML methods which don't require an iterator.

        Returns:
            A Tuple containing data points and label for the split.
        """
        logging.info("Gathering the samples for split " + self.split)
        rep: DataFrame = self.dyn_df.to_numpy()

        return self.amputated_values, rep<|MERGE_RESOLUTION|>--- conflicted
+++ resolved
@@ -7,12 +7,9 @@
 from typing import Dict, Tuple
 from torch.utils.data import Dataset
 
-<<<<<<< HEAD
 from icu_benchmarks.imputation.amputations import ampute_data
-=======
 from .constants import DataSegment as Segment, DataSplit as Split
 
->>>>>>> 0a11f5c0
 
 @gin.configurable("ClassificationDataset")
 class SICUDataset(Dataset):
@@ -24,22 +21,11 @@
         vars: Contains the names of columns in the data.
     """
 
-<<<<<<< HEAD
     def __init__(self, data: dict, split: str = "train", vars: Dict[str, str] = gin.REQUIRED, ram_cache: bool = False):
         self.split = split
         self.vars = vars
-        self.outcome_df = data[split]["OUTCOME"].set_index(self.vars["GROUP"])
-        self.features_df = data[split]["FEATURES"].set_index(self.vars["GROUP"]).drop(labels=self.vars["SEQUENCE"], axis=1)
-        self.features_df = self.features_df.loc[:, self.vars["DYNAMIC"]]
-=======
-    def __init__(self, data: dict, split: str = Split.train, vars: dict[str] = gin.REQUIRED):
-        self.split = split
-        self.vars = vars
         self.outcome_df = data[split][Segment.outcome].set_index(self.vars["GROUP"])
-        self.features_df = (
-            data[split][Segment.features].set_index(self.vars["GROUP"]).drop(labels=self.vars["SEQUENCE"], axis=1)
-        )
->>>>>>> 0a11f5c0
+        self.features_df = data[split][Segment.features].set_index(self.vars["GROUP"]).drop(labels=self.vars["SEQUENCE"], axis=1)
 
         # calculate basic info for the data
         self.num_stays = self.outcome_df.index.unique().shape[0]
@@ -78,7 +64,7 @@
 
         # slice to make sure to always return a DF
         window = self.features_df.loc[stay_id:stay_id].to_numpy()
-        labels = self.outcome_df.loc[stay_id:stay_id]["label"].to_numpy(dtype=float)
+        labels = self.outcome_df.loc[stay_id:stay_id][self.vars["LABEL"]].to_numpy(dtype=float)
 
         if len(labels) == 1:
             # only one label per stay, align with window
@@ -112,7 +98,7 @@
         Returns:
             Weights for each label.
         """
-        counts = self.outcome_df["label"].value_counts()
+        counts = self.outcome_df[self.vars["LABEL"]].value_counts()
         return list((1 / counts) * np.sum(counts) / counts.shape[0])
 
     def get_data_and_labels(self) -> Tuple[np.array, np.array]:
@@ -123,7 +109,7 @@
         Returns:
             A Tuple containing data points and label for the split.
         """
-        labels = self.outcome_df["label"].to_numpy().astype(float)
+        labels = self.outcome_df[self.vars["LABEL"]].to_numpy().astype(float)
         rep = self.features_df
         if len(labels) == self.num_stays:
             # order of groups could be random, we make sure not to change it
@@ -155,9 +141,8 @@
     ):
         self.split = split
         self.vars = vars
-        self.static_df = data[split]["STATIC"]
-        self.dyn_df = data[split]["FEATURES"].set_index(self.vars["GROUP"]).drop(labels=self.vars["SEQUENCE"], axis=1)
-        self.dyn_df = self.dyn_df.loc[:, self.vars["DYNAMIC"]]
+        self.static_df = data[split][Segment.static]
+        self.dyn_df = data[split][Segment.features].set_index(self.vars["GROUP"]).drop(labels=self.vars["SEQUENCE"], axis=1)
 
         # calculate basic info for the data
         self.num_stays = self.static_df.shape[0]
@@ -168,7 +153,7 @@
         self.amputated_values, self.amputation_mask = ampute_data(
             self.dyn_df, mask_method, mask_proportion, mask_observation_proportion
         )
-        self.amputation_mask = DataFrame(self.amputation_mask, columns=self.vars["DYNAMIC"])
+        self.amputation_mask = DataFrame(self.amputation_mask, columns=self.vars[Segment.dynamic])
         self.amputation_mask[self.vars["GROUP"]] = self.dyn_df.index
         self.amputation_mask.set_index(self.vars["GROUP"], inplace=True)
         
@@ -201,9 +186,9 @@
         stay_id = self.static_df.iloc[idx][self.vars["GROUP"]]
 
         # slice to make sure to always return a DF
-        window = self.dyn_df.loc[stay_id:stay_id, self.vars["DYNAMIC"]]
-        amputated_window = self.amputated_values.loc[stay_id:stay_id, self.vars["DYNAMIC"]]
-        amputation_mask = self.amputation_mask.loc[stay_id:stay_id, self.vars["DYNAMIC"]]
+        window = self.dyn_df.loc[stay_id:stay_id, self.vars[Segment.dynamic]]
+        amputated_window = self.amputated_values.loc[stay_id:stay_id, self.vars[Segment.dynamic]]
+        amputation_mask = self.amputation_mask.loc[stay_id:stay_id, self.vars[Segment.dynamic]]
 
         return (
             torch.from_numpy(amputated_window.values).to(torch.float32),
