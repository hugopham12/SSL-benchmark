--- conflicted
+++ resolved
@@ -87,7 +87,7 @@
         ValueError: If checkpoint is not None and the checkpoint does not exist.
     """
     hyperparams = {}
-    # Collect hyperparameters
+    # Collect hyperparameters.
     for scope in scopes:
         with gin.config_scope(scope):
             hyperparams.update(hyperparameters_to_tune())
@@ -126,15 +126,10 @@
                 data_dir,
                 Path(temp_dir),
                 seed,
-<<<<<<< HEAD
-                num_folds_to_train=folds_to_tune_on,
-                load_cache=True,
-                generate_cache=True,
-=======
                 cv_repetitions_to_train=1,
                 cv_folds_to_train=folds_to_tune_on,
                 use_cache=True,
->>>>>>> 5928100e
+                generate_cache=True,
                 test_on="val",
                 debug=debug,
             )
