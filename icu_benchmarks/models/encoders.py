import gin
from numbers import Integral
import numpy as np
import torch.nn as nn
import lightgbm

from sklearn import linear_model
from icu_benchmarks.models.layers import TransformerBlock, LocalBlock, TemporalBlock, PositionalEncoding
from icu_benchmarks.models.wrappers import DLClassificationWrapper, MLClassificationWrapper

@gin.configurable
class LGBMClassifier(MLClassificationWrapper):
    def __init__(self, *args, **kwargs):
        super().__init__(*args, **kwargs)
        self.model = self.model_args()
    
    @gin.configurable(module="LGBMClassifier")
    def model_args(self, *args, **kwargs):
        return lightgbm.LGBMClassifier(*args, **kwargs)


@gin.configurable
class LGBMRegressor(MLClassificationWrapper):
    def __init__(self, *args, **kwargs):
        super().__init__(*args, **kwargs)
        self.model = self.model_args()
    
    @gin.configurable(module="LGBMRegressor")
    def model_args(self, *args, **kwargs):
        return lightgbm.LGBMRegressor(*args, **kwargs)
    
@gin.configurable
class LogisticRegression(MLClassificationWrapper):
    def __init__(self, *args, **kwargs):
        super().__init__(*args, **kwargs)
        self.model = self.model_args()
    
    @gin.configurable(module="LogisticRegression")
    def model_args(self, *args, **kwargs):
        return linear_model.LogisticRegression(*args, **kwargs)

@gin.configurable
class LSTMNet(DLClassificationWrapper):
    
    def __init__(self, input_dim, hidden_dim, layer_dim, num_classes, *args, **kwargs):
        super().__init__(*args, **kwargs)
        self.hidden_dim = hidden_dim
        self.layer_dim = layer_dim
        self.rnn = nn.LSTM(input_dim, hidden_dim, layer_dim, batch_first=True)
        self.logit = nn.Linear(hidden_dim, num_classes)        

    def init_hidden(self, x):
        h0 = x.new_zeros(self.layer_dim, x.size(0), self.hidden_dim)
        c0 = x.new_zeros(self.layer_dim, x.size(0), self.hidden_dim)
        return [t for t in (h0, c0)]

    def forward(self, x):
        h0, c0 = self.init_hidden(x)
        out, h = self.rnn(x, (h0, c0))
        pred = self.logit(out)
        return pred


@gin.configurable
class GRUNet(DLClassificationWrapper):

    def __init__(self, input_dim, hidden_dim, layer_dim, num_classes, *args, **kwargs):
        super().__init__(*args, **kwargs)
        self.hidden_dim = hidden_dim
        self.layer_dim = layer_dim
        self.rnn = nn.GRU(input_dim, hidden_dim, layer_dim, batch_first=True)
        self.logit = nn.Linear(hidden_dim, num_classes)

    def init_hidden(self, x):
        h0 = x.new_zeros(self.layer_dim, x.size(0), self.hidden_dim)
        return h0

    def forward(self, x):
        h0 = self.init_hidden(x)
        out, hn = self.rnn(x, h0)
        pred = self.logit(out)

        return pred


@gin.configurable
class Transformer(DLClassificationWrapper):

    def __init__(
<<<<<<< HEAD
        self, emb, hidden, heads, ff_hidden_mult, depth, num_classes, *args, dropout=0.0, l1_reg=0, pos_encoding=True, dropout_att=0.0, **kwargs
=======
        self,
        input_dim,
        hidden,
        heads,
        ff_hidden_mult,
        depth,
        num_classes,
        dropout=0.0,
        l1_reg=0,
        pos_encoding=True,
        dropout_att=0.0,
>>>>>>> 0a11f5c0
    ):
        super().__init__(*args, **kwargs)
        hidden = hidden if hidden % 2 == 0 else hidden + 1  # Make sure hidden is even
        self.input_embedding = nn.Linear(input_dim, hidden)  # This acts as a time-distributed layer by defaults
        if pos_encoding:
            self.pos_encoder = PositionalEncoding(hidden)
        else:
            self.pos_encoder = None

        tblocks = []
        for i in range(depth):
            tblocks.append(
                TransformerBlock(
                    emb=hidden,
                    hidden=hidden,
                    heads=heads,
                    mask=True,
                    ff_hidden_mult=ff_hidden_mult,
                    dropout=dropout,
                    dropout_att=dropout_att,
                )
            )

        self.tblocks = nn.Sequential(*tblocks)
        self.logit = nn.Linear(hidden, num_classes)
        self.l1_reg = l1_reg

    def forward(self, x):
        x = self.input_embedding(x)
        if self.pos_encoder is not None:
            x = self.pos_encoder(x)
        x = self.tblocks(x)
        pred = self.logit(x)

        return pred


@gin.configurable
class LocalTransformer(DLClassificationWrapper):

    def __init__(
        self,
        input_dim,
        hidden,
        heads,
        ff_hidden_mult,
        depth,
        num_classes,
        *args,
        dropout=0.0,
        l1_reg=0,
        pos_encoding=True,
        local_context=1,
        dropout_att=0.0,
        **kwargs,
    ):
        super().__init__(*args, **kwargs)

        hidden = hidden if hidden % 2 == 0 else hidden + 1  # Make sure hidden is even
        self.input_embedding = nn.Linear(input_dim, hidden)  # This acts as a time-distributed layer by defaults
        if pos_encoding:
            self.pos_encoder = PositionalEncoding(hidden)
        else:
            self.pos_encoder = None

        tblocks = []
        for i in range(depth):
            tblocks.append(
                LocalBlock(
                    emb=hidden,
                    hidden=hidden,
                    heads=heads,
                    mask=True,
                    ff_hidden_mult=ff_hidden_mult,
                    local_context=local_context,
                    dropout=dropout,
                    dropout_att=dropout_att,
                )
            )

        self.tblocks = nn.Sequential(*tblocks)
        self.logit = nn.Linear(hidden, num_classes)
        self.l1_reg = l1_reg

    def forward(self, x):
        x = self.input_embedding(x)
        if self.pos_encoder is not None:
            x = self.pos_encoder(x)
        x = self.tblocks(x)
        pred = self.logit(x)

        return pred


# From TCN original paper https://github.com/locuslab/TCN
@gin.configurable
<<<<<<< HEAD
class TemporalConvNet(DLClassificationWrapper):    
    def __init__(self, num_inputs, num_channels, num_classes, *args, max_seq_length=0, kernel_size=2, dropout=0.0, **kwargs):
        super().__init__(*args, **kwargs)
=======
class TemporalConvNet(nn.Module):
    def __init__(self, input_dim, num_channels, num_classes, max_seq_length=0, kernel_size=2, dropout=0.0):
        super(TemporalConvNet, self).__init__()
>>>>>>> 0a11f5c0
        layers = []

        # We compute automatically the depth based on the desired seq_length.
        if isinstance(num_channels, Integral) and max_seq_length:
            num_channels = [num_channels] * int(np.ceil(np.log(max_seq_length / 2) / np.log(kernel_size)))
        elif isinstance(num_channels, Integral) and not max_seq_length:
            raise Exception("a maximum sequence length needs to be provided if num_channels is int")

        num_levels = len(num_channels)
        for i in range(num_levels):
            dilation_size = 2**i
            in_channels = input_dim if i == 0 else num_channels[i - 1]
            out_channels = num_channels[i]
            layers += [
                TemporalBlock(
                    in_channels,
                    out_channels,
                    kernel_size,
                    stride=1,
                    dilation=dilation_size,
                    padding=(kernel_size - 1) * dilation_size,
                    dropout=dropout,
                )
            ]

        self.network = nn.Sequential(*layers)
        self.logit = nn.Linear(num_channels[-1], num_classes)

    def forward(self, x):
        x = x.permute(0, 2, 1)  # Permute to channel first
        o = self.network(x)
        o = o.permute(0, 2, 1)  # Permute to channel last
        pred = self.logit(o)
        return pred<|MERGE_RESOLUTION|>--- conflicted
+++ resolved
@@ -42,11 +42,11 @@
 @gin.configurable
 class LSTMNet(DLClassificationWrapper):
     
-    def __init__(self, input_dim, hidden_dim, layer_dim, num_classes, *args, **kwargs):
-        super().__init__(*args, **kwargs)
+    def __init__(self, input_size, hidden_dim, layer_dim, num_classes, *args, **kwargs):
+        super().__init__(input_size=input_size, hidden_dim=hidden_dim, layer_dim=layer_dim, num_classes=num_classes, *args, **kwargs)
         self.hidden_dim = hidden_dim
         self.layer_dim = layer_dim
-        self.rnn = nn.LSTM(input_dim, hidden_dim, layer_dim, batch_first=True)
+        self.rnn = nn.LSTM(input_size[2], hidden_dim, layer_dim, batch_first=True)
         self.logit = nn.Linear(hidden_dim, num_classes)        
 
     def init_hidden(self, x):
@@ -64,11 +64,11 @@
 @gin.configurable
 class GRUNet(DLClassificationWrapper):
 
-    def __init__(self, input_dim, hidden_dim, layer_dim, num_classes, *args, **kwargs):
-        super().__init__(*args, **kwargs)
+    def __init__(self, input_size, hidden_dim, layer_dim, num_classes, *args, **kwargs):
+        super().__init__(input_size=input_size, hidden_dim=hidden_dim, layer_dim=layer_dim, num_classes=num_classes, *args, **kwargs)
         self.hidden_dim = hidden_dim
         self.layer_dim = layer_dim
-        self.rnn = nn.GRU(input_dim, hidden_dim, layer_dim, batch_first=True)
+        self.rnn = nn.GRU(input_size[2], hidden_dim, layer_dim, batch_first=True)
         self.logit = nn.Linear(hidden_dim, num_classes)
 
     def init_hidden(self, x):
@@ -87,25 +87,36 @@
 class Transformer(DLClassificationWrapper):
 
     def __init__(
-<<<<<<< HEAD
-        self, emb, hidden, heads, ff_hidden_mult, depth, num_classes, *args, dropout=0.0, l1_reg=0, pos_encoding=True, dropout_att=0.0, **kwargs
-=======
         self,
-        input_dim,
+        input_size,
         hidden,
         heads,
         ff_hidden_mult,
         depth,
         num_classes,
+        *args,
         dropout=0.0,
         l1_reg=0,
         pos_encoding=True,
         dropout_att=0.0,
->>>>>>> 0a11f5c0
+        **kwargs,
     ):
-        super().__init__(*args, **kwargs)
+        super().__init__(
+            input_size=input_size,
+            hidden=hidden,
+            heads=heads,
+            ff_hidden_mult=ff_hidden_mult,
+            depth=depth,
+            num_classes=num_classes,
+            *args,
+            dropout=dropout,
+            l1_reg=l1_reg,
+            pos_encoding=pos_encoding,
+            dropout_att=dropout_att,
+            **kwargs,
+        )
         hidden = hidden if hidden % 2 == 0 else hidden + 1  # Make sure hidden is even
-        self.input_embedding = nn.Linear(input_dim, hidden)  # This acts as a time-distributed layer by defaults
+        self.input_embedding = nn.Linear(input_size[2], hidden)  # This acts as a time-distributed layer by defaults
         if pos_encoding:
             self.pos_encoder = PositionalEncoding(hidden)
         else:
@@ -144,7 +155,7 @@
 
     def __init__(
         self,
-        input_dim,
+        input_size,
         hidden,
         heads,
         ff_hidden_mult,
@@ -158,10 +169,24 @@
         dropout_att=0.0,
         **kwargs,
     ):
-        super().__init__(*args, **kwargs)
+        super().__init__(
+            input_size=input_size,
+            hidden=hidden,
+            heads=heads,
+            ff_hidden_mult=ff_hidden_mult,
+            depth=depth,
+            num_classes=num_classes,
+            *args,
+            dropout=dropout,
+            l1_reg=l1_reg,
+            pos_encoding=pos_encoding,
+            local_context=local_context,
+            dropout_att=dropout_att,
+            **kwargs,
+        )
 
         hidden = hidden if hidden % 2 == 0 else hidden + 1  # Make sure hidden is even
-        self.input_embedding = nn.Linear(input_dim, hidden)  # This acts as a time-distributed layer by defaults
+        self.input_embedding = nn.Linear(input_size[2], hidden)  # This acts as a time-distributed layer by defaults
         if pos_encoding:
             self.pos_encoder = PositionalEncoding(hidden)
         else:
@@ -198,15 +223,9 @@
 
 # From TCN original paper https://github.com/locuslab/TCN
 @gin.configurable
-<<<<<<< HEAD
-class TemporalConvNet(DLClassificationWrapper):    
-    def __init__(self, num_inputs, num_channels, num_classes, *args, max_seq_length=0, kernel_size=2, dropout=0.0, **kwargs):
-        super().__init__(*args, **kwargs)
-=======
-class TemporalConvNet(nn.Module):
-    def __init__(self, input_dim, num_channels, num_classes, max_seq_length=0, kernel_size=2, dropout=0.0):
-        super(TemporalConvNet, self).__init__()
->>>>>>> 0a11f5c0
+class TemporalConvNet(DLClassificationWrapper):
+    def __init__(self, input_size, num_channels, num_classes, *args, max_seq_length=0, kernel_size=2, dropout=0.0, **kwargs):
+        super().__init__(input_size=input_size, num_channels=num_channels, num_classes=num_classes, *args, max_seq_length=max_seq_length, kernel_size=kernel_size, dropout=dropout, **kwargs)
         layers = []
 
         # We compute automatically the depth based on the desired seq_length.
@@ -218,7 +237,7 @@
         num_levels = len(num_channels)
         for i in range(num_levels):
             dilation_size = 2**i
-            in_channels = input_dim if i == 0 else num_channels[i - 1]
+            in_channels = input_size[2] if i == 0 else num_channels[i - 1]
             out_channels = num_channels[i]
             layers += [
                 TemporalBlock(
