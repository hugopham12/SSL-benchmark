import os
import gin
import torch
import logging
import pandas as pd
from joblib import load
from torch.optim import Adam
from torch.utils.data import DataLoader
from pytorch_lightning.loggers import TensorBoardLogger
from pytorch_lightning import Trainer
from pytorch_lightning.callbacks import EarlyStopping, ModelCheckpoint, TQDMProgressBar
from pathlib import Path
from icu_benchmarks.data.loader import PredictionDataset, ImputationDataset
from icu_benchmarks.models.utils import save_config_file, JSONMetricsLogger
from icu_benchmarks.contants import RunMode
from icu_benchmarks.data.constants import DataSplit as Split

cpu_core_count = len(os.sched_getaffinity(0)) if hasattr(os, "sched_getaffinity") else os.cpu_count()


def assure_minimum_length(dataset):
    if len(dataset) < 2:
        return [dataset[0], dataset[0]]
    return dataset


@gin.configurable("train_common")
def train_common(
    data: dict[str, pd.DataFrame],
    log_dir: Path,
    eval_only: bool = False,
    load_weights: bool = False,
    source_dir: Path = None,
    reproducible: bool = True,
    mode: str = RunMode.classification,
    model: object = gin.REQUIRED,
    weight: str = None,
    optimizer: type = Adam,
    precision=32,
    batch_size=64,
    epochs=1000,
    patience=20,
    min_delta=1e-5,
    test_on: str = Split.test,
    use_wandb: bool = False,
    cpu: bool = False,
    verbose=False,
    ram_cache=False,
    pl_model=True,
    num_workers: int = min(cpu_core_count, torch.cuda.device_count() * 4 * int(torch.cuda.is_available()), 32),
):
    """Common wrapper to train all benchmarked models.

    Args:
        data: Dict containing data to be trained on.
        log_dir: Path to directory where model output should be saved.
        eval_only: If set to true, skip training and only evaluate the model.
        load_weights: If set to true, skip training and load weights from source_dir instead.
        source_dir: If set to load weights, path to directory containing trained weights.
        reproducible: If set to true, set torch to run reproducibly.
        mode: Mode of the model. Can be one of the values of RunMode.
        model: Model to be trained.
        weight: Weight to be used for the loss function.
        optimizer: Optimizer to be used for training.
        precision: Pytorch precision to be used for training. Can be 16 or 32.
        batch_size: Batch size to be used for training.
        epochs: Number of epochs to train for.
        patience: Number of epochs to wait before early stopping.
        min_delta: Minimum change in loss to be considered an improvement.
        test_on: If set to "test", evaluate the model on the test set. If set to "val", evaluate on the validation set.
        use_wandb: If set to true, log to wandb.
        cpu: If set to true, run on cpu.
        verbose: Enable detailed logging.
        ram_cache: Whether to cache the data in RAM.
        pl_model: Loading a pytorch lightning model.
        num_workers: Number of workers to use for data loading.
    """

    logging.info(f"Training model: {model.__name__}.")
    dataset_class = ImputationDataset if mode == RunMode.imputation else PredictionDataset

    logging.info(f"Logging to directory: {log_dir}.")
    save_config_file(log_dir)  # We save the operative config before and also after training

    train_dataset = dataset_class(data, split=Split.train, ram_cache=ram_cache)
    val_dataset = dataset_class(data, split=Split.val, ram_cache=ram_cache)
    train_dataset, val_dataset = assure_minimum_length(train_dataset), assure_minimum_length(val_dataset)
    batch_size = min(batch_size, len(train_dataset), len(val_dataset))

    logging.debug(f"Training on {len(train_dataset)} samples and validating on {len(val_dataset)} samples.")
    logging.info(f"Using {num_workers} workers for data loading.")

    train_loader = DataLoader(
        train_dataset,
        batch_size=batch_size,
        shuffle=True,
        num_workers=num_workers,
        pin_memory=True,
        drop_last=True,
    )
    val_loader = DataLoader(
        val_dataset,
        batch_size=batch_size,
        shuffle=False,
        num_workers=num_workers,
        pin_memory=True,
        drop_last=True,
    )

    data_shape = next(iter(train_loader))[0].shape

    model = model(optimizer=optimizer, input_size=data_shape, epochs=epochs, run_mode=mode)
    model.set_weight(weight, train_dataset)
    if load_weights:
        if source_dir.exists():
<<<<<<< HEAD
            # if not model.requires_backprop:
            checkpoint = torch.load(source_dir / "model.ckpt")
            # else:
            model = model.load_state_dict(checkpoint["state_dict"])
=======
            if model.needs_training:
                if (source_dir / "last.ckpt").exists():
                    model_path = source_dir / "last.ckpt"
                elif (source_dir / "model.ckpt").exists():
                    model_path = source_dir / "model.ckpt"
                elif (source_dir / "model-v1.ckpt").exists():
                    model_path = source_dir / "model-v1.ckpt"
                else:
                    return Exception(f"No weights to load at path : {source_dir}")
                if pl_model:
                    model = model.load_from_checkpoint(model_path)
                else:
                    checkpoint = torch.load(model_path)
                    model.load_state_dict(checkpoint)
            else:
                model = load(source_dir / "model.joblib")
>>>>>>> ae4aca28
        else:
            raise Exception(f"No weights to load at path : {source_dir}")

    model.set_trained_columns(train_dataset.get_feature_names())

    loggers = [TensorBoardLogger(log_dir), JSONMetricsLogger(log_dir)]
    callbacks = [
        EarlyStopping(monitor="val/loss", min_delta=min_delta, patience=patience, strict=False),
        ModelCheckpoint(log_dir, filename="model", save_top_k=1, save_last=True),
    ]
    if verbose:
        callbacks.append(TQDMProgressBar(refresh_rate=min(100, len(train_loader) // 2)))
    if precision == 16 or "16-mixed":
        torch.set_float32_matmul_precision("medium")
    trainer = Trainer(
        max_epochs=epochs if model.requires_backprop else 1,
        callbacks=callbacks,
        precision=precision,
        accelerator="auto" if not cpu else "cpu",
        devices=max(torch.cuda.device_count(), 1),
        deterministic="warn" if reproducible else False,
        benchmark=not reproducible,
        enable_progress_bar=verbose,
        logger=loggers,
        num_sanity_val_steps=0,
    )

<<<<<<< HEAD
    if not model.requires_backprop:
        logging.info("Training ML model.")
        model.fit(train_dataset, val_dataset)
        model.save_model(log_dir, "last")
        logging.info("Training complete.")
    else:
        logging.info("Training DL model.")
        trainer.fit(model, train_dataloaders=train_loader, val_dataloaders=val_loader)
        logging.info("Training complete.")
=======
    if not eval_only:
        if model.needs_fit:
            logging.info("Fitting model to data.")
            model.fit(train_dataset, val_dataset)
            model.save_model(log_dir, "last")
            logging.info("Fitting complete.")
        if model.needs_training:
            logging.info("Training model.")
            trainer.fit(model, train_dataloaders=train_loader, val_dataloaders=val_loader)
            logging.info("Training complete.")
>>>>>>> ae4aca28

    test_dataset = dataset_class(data, split=test_on)
    test_dataset = assure_minimum_length(test_dataset)
    test_loader = (
        DataLoader(
            test_dataset,
            batch_size=min(batch_size * 4, len(test_dataset)),
            shuffle=False,
            num_workers=num_workers,
            pin_memory=True,
            drop_last=True,
        )
        if model.requires_backprop
        else DataLoader([test_dataset.to_tensor()], batch_size=1)
    )

    model.set_weight("balanced", train_dataset)
    test_loss = trainer.test(model, dataloaders=test_loader, verbose=verbose)[0]["test/loss"]
    save_config_file(log_dir)
    return test_loss<|MERGE_RESOLUTION|>--- conflicted
+++ resolved
@@ -113,13 +113,7 @@
     model.set_weight(weight, train_dataset)
     if load_weights:
         if source_dir.exists():
-<<<<<<< HEAD
-            # if not model.requires_backprop:
-            checkpoint = torch.load(source_dir / "model.ckpt")
-            # else:
-            model = model.load_state_dict(checkpoint["state_dict"])
-=======
-            if model.needs_training:
+            if model.requires_backprop:
                 if (source_dir / "last.ckpt").exists():
                     model_path = source_dir / "last.ckpt"
                 elif (source_dir / "model.ckpt").exists():
@@ -135,7 +129,6 @@
                     model.load_state_dict(checkpoint)
             else:
                 model = load(source_dir / "model.joblib")
->>>>>>> ae4aca28
         else:
             raise Exception(f"No weights to load at path : {source_dir}")
 
@@ -162,29 +155,17 @@
         logger=loggers,
         num_sanity_val_steps=0,
     )
-
-<<<<<<< HEAD
-    if not model.requires_backprop:
-        logging.info("Training ML model.")
-        model.fit(train_dataset, val_dataset)
-        model.save_model(log_dir, "last")
-        logging.info("Training complete.")
-    else:
-        logging.info("Training DL model.")
-        trainer.fit(model, train_dataloaders=train_loader, val_dataloaders=val_loader)
-        logging.info("Training complete.")
-=======
     if not eval_only:
-        if model.needs_fit:
-            logging.info("Fitting model to data.")
+        if model.requires_backprop:
+            logging.info("Training DL model.")
+            trainer.fit(model, train_dataloaders=train_loader, val_dataloaders=val_loader)
+            logging.info("Training complete.")
+        else:
+            logging.info("Training ML model.")
             model.fit(train_dataset, val_dataset)
             model.save_model(log_dir, "last")
-            logging.info("Fitting complete.")
-        if model.needs_training:
-            logging.info("Training model.")
-            trainer.fit(model, train_dataloaders=train_loader, val_dataloaders=val_loader)
             logging.info("Training complete.")
->>>>>>> ae4aca28
+
 
     test_dataset = dataset_class(data, split=test_on)
     test_dataset = assure_minimum_length(test_dataset)
